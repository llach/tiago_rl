--- conflicted
+++ resolved
@@ -114,10 +114,6 @@
         self.curve_succ = self.pl_succ.plot(pen='g')
         self.curve_rewa = self.pl_rewa.plot(pen='b')
 
-<<<<<<< HEAD
-        # self.curve_des_r = self.pl_q.plot(pen='r')
-        # self.curve_des_l = self.pl_q.plot(pen='y')
-=======
         self.curve_currv_r = self.pl_vel.plot(pen='r')
         self.curve_currv_l = self.pl_vel.plot(pen='y')
 
@@ -127,7 +123,6 @@
         elif env.control_mode == VEL_CTRL:
             self.curve_des_r = self.pl_vel.plot(pen='c')
             self.curve_des_l = self.pl_vel.plot(pen='b')
->>>>>>> aeaec692
 
         self.curve_currq_r = self.pl_q.plot(pen='g')
         self.curve_currq_l = self.pl_q.plot(pen='b')
